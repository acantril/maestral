# -*- coding: utf-8 -*-
"""
@author: Sam Schott  (ss2151@cam.ac.uk)

(c) Sam Schott; This work is licensed under a Creative Commons
Attribution-NonCommercial-NoDerivs 2.0 UK: England & Wales License.

The following APIs should remain stable for frontends:

* maestral.main.Maestral
* maestral.constants
* maestral.daemon
* maestral.errors
* maestral.utils.appdirs
* maestral.utils.autostart

"""

<<<<<<< HEAD
__version__ = '1.0.1'
=======
__version__ = '1.0.2'
>>>>>>> d470103c
__author__ = 'Sam Schott'
__url__ = 'https://github.com/SamSchott/maestral'<|MERGE_RESOLUTION|>--- conflicted
+++ resolved
@@ -16,10 +16,6 @@
 
 """
 
-<<<<<<< HEAD
-__version__ = '1.0.1'
-=======
 __version__ = '1.0.2'
->>>>>>> d470103c
 __author__ = 'Sam Schott'
 __url__ = 'https://github.com/SamSchott/maestral'